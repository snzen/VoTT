<!--
   Demo html page for an example of hosting the
       video-tagging control.
-->

<!doctype html>
<html>
  <head>
    <meta charset="utf-8">
    <meta name="viewport" content="width=device-width, minimum-scale=1.0, initial-scale=1.0, user-scalable=yes">
    <title>Video Tagging Tool</title>
    <!-- Insert this line above script imports for jquery -->
    <script>if (typeof module === 'object') {window.module = module; module = undefined;}</script>
    <script src="./bower_components/webcomponentsjs/webcomponents.min.js"></script>
    <link rel="import" href="./bower_components/video-tagging/video-tagging.html">

    <script src="./public/js/bootstrap.min.js"></script>
    <script src="./public/js/bootstrap-tagsinput.min.js"></script>
    <script src="./index.js"></script>

    <link rel="stylesheet" href="./public/css/bootstrap-tagsinput.css" />
    <link rel="stylesheet" href="./public/css/styles.css">
  </head>
  <body>
    <div id="container">

        <div id ='load-message'>
            <img id="vidImage" src ="./public/images/Wikiversity-Mooc-Icon-Video.svg.png"></img>
        </div>
        <div id ='load-form-container' style ="display: none">
          <h2>Video Configuration</h2>
          <div class="form-group">
            <label for="exampleTextarea" title="(How many frames to extract per a second of video!)">Frame Extraction Rate (frames per video second)</label>
            <input id="framerate" type="number" min="1" max="999" value="1" maxlength="3" size="3" class="form-control" />
          </div>
          <div class="form-group">
            <label for="exampleTextarea" title="(Type of region selector to tag frames)">Region Type</label>
            <select id="regiontype" class="form-control" id="text">
                  <option selected="selected">Rectangle</option>
                  <option>Point</option>
                  <option>Square</option>
            </select>
          </div>
          <div class="form-group">
            <label for="exampleTextarea" title="(Region Size for point selector!)">Point Region Size</label>
            <input class="form-control" type="text" value="25" id="regionsize">
            <div class="form-check">
              <label class="form-check-label">
                <input id="MultiRegions" type="checkbox" checked class="form-check-input" title="(Enable multiple regions on one frame.)">
                  MultiRegions:
              </label>
            </div>
          <div class="form-group">
            <label for="Tags"> Labels (Comma Seperated)</label>
            <input id="inputtags" class="form-control" type="text"  data-role="tagsinput" />
          </div>

          </div>

          <div  id="loadButton" class="btn btn-primary">Continue</div>
        </div>
        <div id='video-tagging-container' style="display: none">
            <video-tagging id='video-tagging' ></video-tagging>
        </div>
    </div>

    <div id="controlDiv">
      <button id="openFile" class="btn" onclick="fileSelcted();">Load Video</button>
      <button id="saveFile" class="btn" onclick="save();" style ="display: none">Save Video</button>
      <button id="exportCNTK" class="btn" onclick="exportCNTK();" style ="display: none">Export to CNTK</button>
      <br>
    </div>
<<<<<<< HEAD
=======
   <script>
    var remote = require('electron').remote; 
    var basepath = remote.app.getAppPath();
    var dialog = remote.require('electron').dialog; 
    var path = require('path');
    var fs = require('fs');
    
    function fileSelcted() { 
      
      dialog.showOpenDialog(function (fileName) {

          if (fileName){
          
          var config;

          document.getElementById('video-tagging-container').style.display = "none";
          document.getElementById('exportCNTK').style.display = "none";
          document.getElementById('openFile').style.display = "none";
          document.getElementById('saveFile').style.display = "none";
          document.getElementById('load-message').style.display = "none";
          document.getElementById('load-form-container').style.display = "block";


          //set title indicator
            $('title').text(`Video Tagging Job Configuration: ${path.basename(fileName[0], path.extname(fileName[0]))}`);
          

          $('#inputtags').tagsinput('removeAll');

          try{
            config = require(`${fileName}.json`);
            document.getElementById('MultiRegions').checked = config.multiRegions;
            //restore tags
            document.getElementById('inputtags').value = config.inputTags;
            config.inputTags.split(",").forEach(function(tag) {
               $("#inputtags").tagsinput('add',tag);
            });

          } 
          catch (e){
            console.log(`Error loading save file ${e.message}`);
          }
          document.getElementById('loadButton').addEventListener('click', function (e) {
          
            var videotagging = document.getElementById('video-tagging');

            videotagging.framerate = document.getElementById('framerate').value;

            videotagging.regiontype = document.getElementById('regiontype').value;
            videotagging.multiregions = document.getElementById('MultiRegions').checked ? "1":"0";
            videotagging.regionsize = document.getElementById('regionsize').value;
            videotagging.inputtagsarray = document.getElementById('inputtags').value.split(',');

            videotagging.video.currentTime = 0;

            if(config) videotagging.inputframes = config.frames;
            else videotagging.inputframes = {};
            
            document.getElementById('load-form-container').style.display = "none";
            document.getElementById('video-tagging-container').style.display = "block";
            document.getElementById('openFile').style.display = "inline";
            document.getElementById('saveFile').style.display = "inline";
            document.getElementById('exportCNTK').style.display = "inline";
            
            videotagging.src = fileName;//load

            //set title indicator
            $('title').text(`Video Tagging Job: ${path.basename(fileName[0], path.extname(fileName[0]))}`);
            
          });
        }
      }); 
  
    }

    function save() { 
       var videotagging = document.getElementById('video-tagging');
       var saveObject = {
         "frames" : videotagging.frames,
         "inputTags": document.getElementById('inputtags').value,
         "multiRegions": document.getElementById('MultiRegions').checked
       }
        
       console.log(frames);
       fs.writeFileSync(`${videotagging.src}.json`, JSON.stringify(saveObject));

    }

    function exportCNTK() { 

      $("<div class=\"loader\"></div>").appendTo($("#videoWrapper"));
      
      var videotagging = document.getElementById('video-tagging');
      
      //make sure paths exist
      if (!fs.existsSync(`${basepath}/cntk`)) fs.mkdirSync(`${basepath}/cntk`);
      var framesPath = `${basepath}/cntk/${path.basename(videotagging.src[0], path.extname(videotagging.src[0]))}_frames`;

      if (!fs.existsSync(framesPath)) fs.mkdirSync(framesPath);
      if (!fs.existsSync(`${framesPath}/positive`)) fs.mkdirSync(`${framesPath}/positive`);
      if (!fs.existsSync(`${framesPath}/negative`)) fs.mkdirSync(`${framesPath}/negative`);

      //init canvas buffer 
      var frameCanvas = document.createElement("canvas");
      frameCanvas.width = videotagging.video.videoWidth;
      frameCanvas.height = videotagging.video.videoHeight;
      var canvasContext = frameCanvas.getContext("2d");
      
      // start exporting frames using the timeupdate eventListener 
      videotagging.video.addEventListener("timeupdate", saveFrames);
      videotagging.video.currentTime = 0;
      videotagging.playingCallback();

      function saveFrames(){

        //if last frame removeEventListener and loader
        if (videotagging.video.currentTime >= videotagging.video.duration){
          videotagging.video.removeEventListener("timeupdate", saveFrames);
          $(".loader").remove();
        }
        
        var frameId = videotagging.frameText.innerText;

        //set default writepath to the negative folder
        var writePath = `${framesPath}/negative/${path.basename(videotagging.src[0], path.extname(videotagging.src[0]))}_frame_${frameId}.jpg`;

        //If frame contains tags generate the metadata and save it in the positive directory
        if (videotagging.frames.hasOwnProperty(frameId)){       
           videotagging.frames[frameId].map(function(tag){
                  //if there are no labels don't save the tag 
                  if (!tag.tags[tag.tags.length-1]) {
                    console.log(`frame ${frameId} region ${tag.name} has no label`);
                    return;
                  }
                  writePath = `${framesPath}/positive/${path.basename(videotagging.src[0], path.extname(videotagging.src[0]))}_frame_${frameId}.jpg`;
                  var stanW = videotagging.video.videoWidth/tag.width;
                  var stanH = videotagging.video.videoHeight/tag.height;
                  fs.appendFile(writePath.replace('.jpg', '.bboxes.labels.tsv'), `${tag.tags[tag.tags.length-1]}\n`, function (err) {});
                  fs.appendFile(writePath.replace('.jpg', '.bboxes.tsv'), `${parseInt(tag.x1 * stanW)}\t${parseInt(tag.y1 * stanH)}\t${parseInt(tag.x2 * stanW)}\t${parseInt(tag.y2 * stanH)}\n`, function (err) {});                 
            }); 
        }

        //draw the frame to the canvas
        canvasContext.drawImage(videotagging.video, 0, 0);
        var data = frameCanvas.toDataURL('image/jpeg').replace(/^data:image\/\w+;base64,/, ""); // strip off the data: url prefix to get just the base64-encoded bytes http://stackoverflow.com/questions/5867534/how-to-save-canvas-data-to-file
        var buf = new Buffer(data, 'base64');
        
        //write canvas to file and change frame
        console.log('saving file', writePath);
        fs.writeFileSync(writePath, buf);            
        videotagging.stepFwdClicked();
        
      }
    }

   </script>
>>>>>>> c990ba4c
  </body>
</html><|MERGE_RESOLUTION|>--- conflicted
+++ resolved
@@ -70,164 +70,5 @@
       <button id="exportCNTK" class="btn" onclick="exportCNTK();" style ="display: none">Export to CNTK</button>
       <br>
     </div>
-<<<<<<< HEAD
-=======
-   <script>
-    var remote = require('electron').remote; 
-    var basepath = remote.app.getAppPath();
-    var dialog = remote.require('electron').dialog; 
-    var path = require('path');
-    var fs = require('fs');
-    
-    function fileSelcted() { 
-      
-      dialog.showOpenDialog(function (fileName) {
-
-          if (fileName){
-          
-          var config;
-
-          document.getElementById('video-tagging-container').style.display = "none";
-          document.getElementById('exportCNTK').style.display = "none";
-          document.getElementById('openFile').style.display = "none";
-          document.getElementById('saveFile').style.display = "none";
-          document.getElementById('load-message').style.display = "none";
-          document.getElementById('load-form-container').style.display = "block";
-
-
-          //set title indicator
-            $('title').text(`Video Tagging Job Configuration: ${path.basename(fileName[0], path.extname(fileName[0]))}`);
-          
-
-          $('#inputtags').tagsinput('removeAll');
-
-          try{
-            config = require(`${fileName}.json`);
-            document.getElementById('MultiRegions').checked = config.multiRegions;
-            //restore tags
-            document.getElementById('inputtags').value = config.inputTags;
-            config.inputTags.split(",").forEach(function(tag) {
-               $("#inputtags").tagsinput('add',tag);
-            });
-
-          } 
-          catch (e){
-            console.log(`Error loading save file ${e.message}`);
-          }
-          document.getElementById('loadButton').addEventListener('click', function (e) {
-          
-            var videotagging = document.getElementById('video-tagging');
-
-            videotagging.framerate = document.getElementById('framerate').value;
-
-            videotagging.regiontype = document.getElementById('regiontype').value;
-            videotagging.multiregions = document.getElementById('MultiRegions').checked ? "1":"0";
-            videotagging.regionsize = document.getElementById('regionsize').value;
-            videotagging.inputtagsarray = document.getElementById('inputtags').value.split(',');
-
-            videotagging.video.currentTime = 0;
-
-            if(config) videotagging.inputframes = config.frames;
-            else videotagging.inputframes = {};
-            
-            document.getElementById('load-form-container').style.display = "none";
-            document.getElementById('video-tagging-container').style.display = "block";
-            document.getElementById('openFile').style.display = "inline";
-            document.getElementById('saveFile').style.display = "inline";
-            document.getElementById('exportCNTK').style.display = "inline";
-            
-            videotagging.src = fileName;//load
-
-            //set title indicator
-            $('title').text(`Video Tagging Job: ${path.basename(fileName[0], path.extname(fileName[0]))}`);
-            
-          });
-        }
-      }); 
-  
-    }
-
-    function save() { 
-       var videotagging = document.getElementById('video-tagging');
-       var saveObject = {
-         "frames" : videotagging.frames,
-         "inputTags": document.getElementById('inputtags').value,
-         "multiRegions": document.getElementById('MultiRegions').checked
-       }
-        
-       console.log(frames);
-       fs.writeFileSync(`${videotagging.src}.json`, JSON.stringify(saveObject));
-
-    }
-
-    function exportCNTK() { 
-
-      $("<div class=\"loader\"></div>").appendTo($("#videoWrapper"));
-      
-      var videotagging = document.getElementById('video-tagging');
-      
-      //make sure paths exist
-      if (!fs.existsSync(`${basepath}/cntk`)) fs.mkdirSync(`${basepath}/cntk`);
-      var framesPath = `${basepath}/cntk/${path.basename(videotagging.src[0], path.extname(videotagging.src[0]))}_frames`;
-
-      if (!fs.existsSync(framesPath)) fs.mkdirSync(framesPath);
-      if (!fs.existsSync(`${framesPath}/positive`)) fs.mkdirSync(`${framesPath}/positive`);
-      if (!fs.existsSync(`${framesPath}/negative`)) fs.mkdirSync(`${framesPath}/negative`);
-
-      //init canvas buffer 
-      var frameCanvas = document.createElement("canvas");
-      frameCanvas.width = videotagging.video.videoWidth;
-      frameCanvas.height = videotagging.video.videoHeight;
-      var canvasContext = frameCanvas.getContext("2d");
-      
-      // start exporting frames using the timeupdate eventListener 
-      videotagging.video.addEventListener("timeupdate", saveFrames);
-      videotagging.video.currentTime = 0;
-      videotagging.playingCallback();
-
-      function saveFrames(){
-
-        //if last frame removeEventListener and loader
-        if (videotagging.video.currentTime >= videotagging.video.duration){
-          videotagging.video.removeEventListener("timeupdate", saveFrames);
-          $(".loader").remove();
-        }
-        
-        var frameId = videotagging.frameText.innerText;
-
-        //set default writepath to the negative folder
-        var writePath = `${framesPath}/negative/${path.basename(videotagging.src[0], path.extname(videotagging.src[0]))}_frame_${frameId}.jpg`;
-
-        //If frame contains tags generate the metadata and save it in the positive directory
-        if (videotagging.frames.hasOwnProperty(frameId)){       
-           videotagging.frames[frameId].map(function(tag){
-                  //if there are no labels don't save the tag 
-                  if (!tag.tags[tag.tags.length-1]) {
-                    console.log(`frame ${frameId} region ${tag.name} has no label`);
-                    return;
-                  }
-                  writePath = `${framesPath}/positive/${path.basename(videotagging.src[0], path.extname(videotagging.src[0]))}_frame_${frameId}.jpg`;
-                  var stanW = videotagging.video.videoWidth/tag.width;
-                  var stanH = videotagging.video.videoHeight/tag.height;
-                  fs.appendFile(writePath.replace('.jpg', '.bboxes.labels.tsv'), `${tag.tags[tag.tags.length-1]}\n`, function (err) {});
-                  fs.appendFile(writePath.replace('.jpg', '.bboxes.tsv'), `${parseInt(tag.x1 * stanW)}\t${parseInt(tag.y1 * stanH)}\t${parseInt(tag.x2 * stanW)}\t${parseInt(tag.y2 * stanH)}\n`, function (err) {});                 
-            }); 
-        }
-
-        //draw the frame to the canvas
-        canvasContext.drawImage(videotagging.video, 0, 0);
-        var data = frameCanvas.toDataURL('image/jpeg').replace(/^data:image\/\w+;base64,/, ""); // strip off the data: url prefix to get just the base64-encoded bytes http://stackoverflow.com/questions/5867534/how-to-save-canvas-data-to-file
-        var buf = new Buffer(data, 'base64');
-        
-        //write canvas to file and change frame
-        console.log('saving file', writePath);
-        fs.writeFileSync(writePath, buf);            
-        videotagging.stepFwdClicked();
-        
-      }
-    }
-
-   </script>
->>>>>>> c990ba4c
   </body>
 </html>
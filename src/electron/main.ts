<<<<<<< HEAD
import { app, BrowserWindow, ipcMain } from "electron";
import path from "path";
import url from "url";
import { IpcMainProxy } from "./common/ipcMainProxy";
import LocalFileSystem from "./providers/storage/localFileSystem";
=======
import { app, ipcMain, BrowserWindow, dialog } from 'electron';
import path from 'path';
import url from 'url';
import { IpcMainProxy } from './common/ipcMainProxy';
import LocalFileSystem from './providers/storage/localFileSystem';
>>>>>>> 5fd70468

// Keep a global reference of the window object, if you don't, the window will
// be closed automatically when the JavaScript object is garbage collected.
let mainWindow: BrowserWindow;
let ipcMainProxy: IpcMainProxy;

function createWindow() {
    // Create the browser window.
    mainWindow = new BrowserWindow({ width: 1024, height: 768 });

    // and load the index.html of the app.
    const startUrl = process.env.ELECTRON_START_URL || url.format({
        pathname: path.join(__dirname, "/../build/index.html"),
        protocol: "file:",
        slashes: true,
    });
    mainWindow.loadURL(startUrl);

    // Open the DevTools.
    mainWindow.webContents.openDevTools();

    // Emitted when the window is closed.
    mainWindow.on("closed", () => {
        // Dereference the window object, usually you would store windows
        // in an array if your app supports multi windows, this is the time
        // when you should delete the corresponding element.
        mainWindow = null;
    });

    ipcMainProxy = new IpcMainProxy(ipcMain, mainWindow);
    ipcMainProxy.register("RELOAD_APP", onReloadApp);
    ipcMainProxy.register("TOGGLE_DEV_TOOLS", onToggleDevTools);

    const localFileSystem = new LocalFileSystem(mainWindow);
    ipcMainProxy.registerProxy("LocalFileSystem", localFileSystem);
}

function onReloadApp() {
    mainWindow.reload();
    return true;
}

function onToggleDevTools(sender: any, show: boolean) {
    if (show) {
        mainWindow.webContents.openDevTools();
    } else {
        mainWindow.webContents.closeDevTools();
    }
}

// This method will be called when Electron has finished
// initialization and is ready to create browser windows.
// Some APIs can only be used after this event occurs.
app.on("ready", createWindow);

// Quit when all windows are closed.
app.on("window-all-closed", () => {
    // On OS X it is common for applications and their menu bar
    // to stay active until the user quits explicitly with Cmd + Q
    if (process.platform !== "darwin") {
        app.quit();
    }
});

app.on("activate", () => {
    // On OS X it's common to re-create a window in the app when the
    // dock icon is clicked and there are no other windows open.
    if (mainWindow === null) {
        createWindow();
    }
});

// In this file you can include the rest of your app's specific main process
// code. You can also put them in separate files and require them here.<|MERGE_RESOLUTION|>--- conflicted
+++ resolved
@@ -1,16 +1,8 @@
-<<<<<<< HEAD
-import { app, BrowserWindow, ipcMain } from "electron";
-import path from "path";
-import url from "url";
-import { IpcMainProxy } from "./common/ipcMainProxy";
-import LocalFileSystem from "./providers/storage/localFileSystem";
-=======
 import { app, ipcMain, BrowserWindow, dialog } from 'electron';
 import path from 'path';
 import url from 'url';
 import { IpcMainProxy } from './common/ipcMainProxy';
 import LocalFileSystem from './providers/storage/localFileSystem';
->>>>>>> 5fd70468
 
 // Keep a global reference of the window object, if you don't, the window will
 // be closed automatically when the JavaScript object is garbage collected.
